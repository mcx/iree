// Copyright 2020 The IREE Authors
//
// Licensed under the Apache License v2.0 with LLVM Exceptions.
// See https://llvm.org/LICENSE.txt for license information.
// SPDX-License-Identifier: Apache-2.0 WITH LLVM-exception

#include "iree/compiler/Codegen/SPIRV/KernelConfig.h"

#include <functional>
#include <numeric>

#include "iree-dialects/Dialect/LinalgExt/IR/LinalgExtOps.h"
#include "iree/compiler/Codegen/Common/UserConfig.h"
#include "iree/compiler/Codegen/Dialect/LoweringConfig.h"
#include "iree/compiler/Codegen/SPIRV/Utils.h"
#include "iree/compiler/Codegen/Transforms/Transforms.h"
#include "iree/compiler/Codegen/Utils/MarkerUtils.h"
#include "llvm/ADT/ArrayRef.h"
#include "llvm/ADT/STLExtras.h"
#include "llvm/Support/Debug.h"
#include "llvm/Support/MathExtras.h"
#include "mlir/Analysis/SliceAnalysis.h"
#include "mlir/Dialect/Linalg/IR/Linalg.h"
#include "mlir/Dialect/SPIRV/IR/SPIRVAttributes.h"
#include "mlir/Dialect/SPIRV/IR/SPIRVEnums.h"
#include "mlir/Dialect/SPIRV/IR/TargetAndABI.h"
#include "mlir/Dialect/Utils/StaticValueUtils.h"
#include "mlir/IR/BuiltinOps.h"
#include "mlir/IR/BuiltinTypes.h"
#include "mlir/IR/Matchers.h"

#define DEBUG_TYPE "iree-spirv-kernel-config"

namespace mlir {
namespace iree_compiler {

//===----------------------------------------------------------------------===//
// Utility Functions
//===----------------------------------------------------------------------===//

bool isMatmulOrBatchMatmul(linalg::LinalgOp linalgOp) {
  return linalg::isaContractionOpInterface(linalgOp) &&
         llvm::is_contained({2u, 3u}, linalgOp.getNumParallelLoops());
}

//===----------------------------------------------------------------------===//
// Convolution Default Configuration
//===----------------------------------------------------------------------===//

/// Decides the tiling and distribution parameters for one convolution
/// dimension. Returns true if we can succesfully deduce.
///
/// - `inputDim` is the size of the dimension to be distributed.
/// - `residualThreads` is the remaining threads we can distribute.
/// - `residualTilingFactor` indicates the remaining tiling scale factor.
/// - `wgDimSize` will be updated with the decided workgroup dimension size.
/// - `wgTileSize` will be updated with the decided workgroup tile size.
/// - `invoTileSize` will be updated with the decided invocation tile size.
static bool distributeToOneDim(const int64_t inputDim,
                               const bool isInnerMostDim,
                               int64_t &residualThreads,
                               int64_t &residualTilingFactor,
                               int64_t &wgDimSize, int64_t &wgTileSize,
                               int64_t &invoTileSize) {
  const int64_t lb = isInnerMostDim ? 2 : 1;
  for (int64_t dim = residualThreads; dim >= lb; dim >>= 1) {
    int64_t chosenTileSize = 0;
    if (isInnerMostDim) {
      // Handle 4 elements per thread for the innermost dimension. We need
      // this for vectorized load.
      chosenTileSize = 4;
      if (inputDim % (dim * chosenTileSize) != 0) continue;
    } else {
      for (int64_t t = residualTilingFactor; t >= 1; t >>= 1)
        if (inputDim % (dim * t) == 0) {
          chosenTileSize = t;
          break;
        }
    }
    if (chosenTileSize) {
      wgDimSize = dim;
      wgTileSize = dim * chosenTileSize;
      invoTileSize = chosenTileSize;
      residualThreads /= dim;
      residualTilingFactor /= chosenTileSize;
      return true;
    }
  }
  return false;
};

/// Decides the tiling and distribution parameters for two convolution window
/// dimensions to two workgroup dimensions as a square. Returns true if we can
/// succesfully deduce.
static bool distributeToSquare(const int64_t oh, const int64_t ow,
                               int64_t &residualThreads,
                               int64_t &residualTilingFactor,
                               MutableArrayRef<int64_t> wgDimSizes,
                               MutableArrayRef<int64_t> wgTileSizes,
                               MutableArrayRef<int64_t> invoTileSizes) {
  assert(wgDimSizes.size() == 2 && wgTileSizes.size() == 2 &&
         invoTileSizes.size() == 2);

  const unsigned log2Threads = llvm::Log2_64(residualThreads);
  if (oh == ow && residualThreads != 1 && log2Threads % 2 == 0) {
    const int64_t yz = 1ll << (log2Threads / 2);

    int64_t chosenTileSize = 1ll << (llvm::Log2_64(residualTilingFactor) / 2);
    while (chosenTileSize >= 1 && ow % (yz * chosenTileSize) != 0) {
      chosenTileSize >>= 1;
    }

    if (chosenTileSize != 0) {
      wgDimSizes.front() = wgDimSizes.back() = yz;
      wgTileSizes.front() = wgTileSizes.back() = yz * chosenTileSize;
      invoTileSizes.front() = invoTileSizes.back() = chosenTileSize;
      return true;
    }
  }
  return false;
}

namespace detail {

LogicalResult setConvOpConfig(linalg::LinalgOp linalgOp,
                              const int64_t subgroupSize,
                              const int64_t bestTilingFactor) {
  LLVM_DEBUG(llvm::dbgs() << "trying to deduce config as convolution...\n");
  Type inputType = linalgOp.getInputOperand(0)->get().getType();
  ArrayRef<int64_t> inputShape = inputType.cast<ShapedType>().getShape();
  Type outputType = linalgOp.getOutputOperand(0)->get().getType();
  ArrayRef<int64_t> outputShape = outputType.cast<ShapedType>().getShape();

  const bool isNCHW = isa<linalg::Conv2DNchwFchwOp>(*linalgOp);
  const bool isNHWC = isa<linalg::Conv2DNhwcHwcfOp>(*linalgOp) ||
                      isa<linalg::DepthwiseConv2DNhwcHwcOp>(*linalgOp);
  if (!isNCHW & !isNHWC) return success();

  const int icIndex = isNHWC ? 3 : 1;
  const int ohIndex = isNHWC ? 1 : 2;
  const int owIndex = isNHWC ? 2 : 3;
  const int ocIndex = isNHWC ? 3 : 1;

  if (ShapedType::isDynamic(inputShape[icIndex]) ||
      llvm::any_of(outputShape.drop_front(), ShapedType::isDynamic)) {
    return success();
  }

  const int64_t ic = inputShape[icIndex], oc = outputShape[ocIndex];
  const int64_t oh = outputShape[ohIndex], ow = outputShape[owIndex];

  // The conversion pipeline requires the input channel dimension to be some
  // multipler of four, or less than four.
  if (!(ic % 4 == 0 || ic < 4)) return success();

  // The core idea is to distribute the convolution dimensions to the workgroup
  // Z/Y/X dimensions, with each thread in a workgroup handling multiple vector
  // elements. We try to 1) utilize all threads in a subgroup, and 2) handle an
  // optimal tile size along each dimension.

  int64_t residualThreads = subgroupSize;
  int64_t residualTilingFactor = bestTilingFactor;

  SmallVector<int64_t, 3> workgroupSize(3, 1);  // (X, Y, Z)
  SmallVector<int64_t> workgroupTileSizes(4, 0);
  SmallVector<int64_t> threadTileSizes(4, 0);

  if (isNCHW) {
    // OW -> x, OH -> y, OC -> z
    if (!distributeToOneDim(ow, /*isInnerMostDim=*/true, residualThreads,
                            residualTilingFactor, workgroupSize[0],
                            workgroupTileSizes[3], threadTileSizes[3]) ||
        !distributeToOneDim(oh, /*isInnerMostDim=*/false, residualThreads,
                            residualTilingFactor, workgroupSize[1],
                            workgroupTileSizes[2], threadTileSizes[2]) ||
        !distributeToOneDim(oc, /*isInnerMostDim=*/false, residualThreads,
                            residualTilingFactor, workgroupSize[2],
                            workgroupTileSizes[1], threadTileSizes[1])) {
      return success();
    }
  } else {
    // OC -> x
    if (!distributeToOneDim(oc, /*isInnerMostDim=*/true, residualThreads,
                            residualTilingFactor, workgroupSize[0],
                            workgroupTileSizes[3], threadTileSizes[3]))
      return success();

    // Deduce the configruation for the OW and OH dimension. Try to make them
    // even if possible given we typically have images with the same height
    // and width.
    const bool tileToSquare = distributeToSquare(
        oh, ow, residualThreads, residualTilingFactor,
        llvm::makeMutableArrayRef(workgroupSize).drop_front(),
        llvm::makeMutableArrayRef(workgroupTileSizes).drop_front().drop_back(),
        llvm::makeMutableArrayRef(threadTileSizes).drop_front().drop_back());

    // Otherwise treat OW and OH separately to allow them to have different
    // number of threads and tiling size.
    if (!tileToSquare) {
      if (!distributeToOneDim(ow, /*isInnerMostDim=*/false, residualThreads,
                              residualTilingFactor, workgroupSize[1],
                              workgroupTileSizes[2], threadTileSizes[2]) ||
          !distributeToOneDim(oh, /*isInnerMostDim=*/false, residualThreads,
                              residualTilingFactor, workgroupSize[2],
                              workgroupTileSizes[1], threadTileSizes[1])) {
        return success();
      }
    }
  }

  auto pipeline =
<<<<<<< HEAD
      IREE::Codegen::DispatchLoweringPassPipeline::SPIRVConvDirectVectorize;
=======
      IREE::Codegen::DispatchLoweringPassPipeline::SPIRVBaseVectorize;
>>>>>>> 05a8dd2e
  TileSizesListType tileSizes;
  tileSizes.push_back(workgroupTileSizes);
  tileSizes.push_back(threadTileSizes);
  // Tiling along reduction dimensions
  if (isa<linalg::Conv2DNchwFchwOp>(linalgOp)) {
    tileSizes.push_back({0, 0, 0, 0, 4, 1, 1});  // (N, OC, OH, OW, IC, FH, FW)
  } else if (isa<linalg::Conv2DNhwcHwcfOp>(linalgOp)) {
    tileSizes.push_back({0, 0, 0, 0, 1, 1, 4});  // (N, OH, OW, OC, FH, FW, IC)
  } else if (isa<linalg::DepthwiseConv2DNhwcHwcOp>(linalgOp)) {
    tileSizes.push_back({0, 0, 0, 0, 1, 1});  // (N, OH, OW, C, FH, FW)
  } else {
    return success();
  }
  // Tile along OH by size 1 to enable downsizing 2-D convolution to 1-D.
  SmallVector<int64_t> windowTileSizes(4, 0);
  windowTileSizes[ohIndex] = 1;
  tileSizes.push_back(windowTileSizes);

  auto funcOp = linalgOp->getParentOfType<func::FuncOp>();
  return setOpConfigAndEntryPointFnTranslation(funcOp, linalgOp, tileSizes,
                                               pipeline, workgroupSize);
}

}  // namespace detail

//===----------------------------------------------------------------------===//
// Matmul Default Configuration
//===----------------------------------------------------------------------===//

namespace detail {

LogicalResult setMatmulOpConfig(linalg::LinalgOp op, int64_t subgroupSize,
                                std::array<int64_t, 2> bestWorkgroupSizeXY,
                                std::array<int64_t, 3> bestThreadTileSizeMNK,
                                bool useWorkgroupMemory) {
  LLVM_DEBUG(llvm::dbgs() << "trying to deduce config as matmul...\n");
  OpOperand *lhs = op.getInputOperand(0);
  OpOperand *rhs = op.getInputOperand(1);

  auto lhsType = lhs->get().getType().cast<ShapedType>();
  auto rhsType = rhs->get().getType().cast<ShapedType>();
  auto elementBits = lhsType.getElementType().getIntOrFloatBitWidth();
  if (elementBits != 16 && elementBits != 32) return success();

  ArrayRef<int64_t> lhsShape = lhsType.getShape();
  ArrayRef<int64_t> rhsShape = rhsType.getShape();
  if (llvm::any_of(lhsShape, ShapedType::isDynamic)) return success();
  if (llvm::any_of(rhsShape, ShapedType::isDynamic)) return success();

  assert(llvm::is_contained({2u, 3u}, op.getNumParallelLoops()));
  const bool isBM = op.getNumParallelLoops() == 3;

  auto lhsLoopIndices = llvm::to_vector(llvm::map_range(
      llvm::seq<int>(0, lhsShape.size()),
      [&](int i) { return op.getMatchingIndexingMap(lhs).getDimPosition(i); }));
  auto rhsLoopIndices = llvm::to_vector(llvm::map_range(
      llvm::seq<int>(0, rhsShape.size()),
      [&](int i) { return op.getMatchingIndexingMap(rhs).getDimPosition(i); }));

  // Figure out what dimension each loop corresponds to.
  int bIndex = -1, mIndex = -1, nIndex = -1, kIndex = -1;
  int lastParallelDim = -1;
  for (unsigned i = 0; i < op.getNumLoops(); ++i) {
    if (linalg::isReductionIterator(op.getIteratorTypesArray()[i])) {
      kIndex = i;
      continue;
    }

    const bool inLHS = llvm::is_contained(lhsLoopIndices, i);
    const bool inRHS = llvm::is_contained(rhsLoopIndices, i);
    if (inLHS && inRHS) {
      bIndex = i;
    } else if (inLHS) {
      // For cases where we have two parallel dimensions only accessed by
      // the LHS, treat the outer one of them as the batch dimension.
      if (mIndex >= 0 && bIndex < 0) bIndex = mIndex;
      mIndex = i;
    } else if (inRHS) {
      // For cases where we have two parallel dimensions only accessed by
      // the RHS, treat the outer one of them as the batch dimension.
      if (nIndex >= 0 && bIndex < 0) bIndex = nIndex;
      nIndex = i;
    }
    lastParallelDim = i;
  }

  LLVM_DEBUG({
    llvm::dbgs() << "(B, M, N, K) indices = (" << bIndex << ", " << mIndex
                 << ", " << nIndex << ", " << kIndex << ")\n";
  });
  if (mIndex < 0 || nIndex < 0 || kIndex < 0) return success();

  SmallVector<int64_t, 4> loopRanges = op.getStaticLoopRanges();
  const unsigned numLoops = loopRanges.size();

  const int64_t dimM = loopRanges[mIndex];
  const int64_t dimK = loopRanges[kIndex];
  const int64_t dimN = loopRanges[nIndex];

  // The core idea is to distribute the matmul M/N dimension to the workgroup
  // Y/X dimension, with each thread in a workgroup handling multiple vector
  // elements. We start from the best (X, Y) and the tiling sizes for (M, N, K)
  // and try different configurations by scaling them down until we find a
  // configuration that can perfectly tile the input matmul.

  const int64_t bestThreadM = bestThreadTileSizeMNK[0],
                bestThreadN = bestThreadTileSizeMNK[1],
                bestThreadK = bestThreadTileSizeMNK[2];

  int64_t bestX = bestWorkgroupSizeXY[0], bestY = bestWorkgroupSizeXY[1];
  // We will deduce a configuration first for x and then y. But look at y here
  // to see if the problem size is too small; for such cases, "shift" the
  // parallelism to x.
  if (dimM < bestThreadM) {
    int64_t factor = llvm::PowerOf2Ceil(llvm::divideCeil(bestThreadM, dimM));
    bestX *= factor;
    bestY = llvm::divideCeil(bestY, factor);
  }

  LLVM_DEBUG({
    llvm::dbgs() << "best thread tile size (M, N, K) = (" << bestThreadM << ", "
                 << bestThreadN << ", " << bestThreadK << ")\n";
    llvm::dbgs() << "best workgroup size (X, Y) = (" << bestX << ", " << bestY
                 << ")\n";
  });

  int64_t residualThreads = bestX * bestY;
  int64_t residualTilingFactor = (bestThreadM + bestThreadK) * bestThreadN;

  SmallVector<int64_t, 3> workgroupSize(3, 1);  // (X, Y, Z)
  SmallVector<int64_t> workgroupTileSizes(numLoops, 0);
  SmallVector<int64_t> threadTileSizes(numLoops, 0);
  SmallVector<int64_t> reductionTileSizes(numLoops, 0);

  if (isBM) workgroupTileSizes[bIndex] = threadTileSizes[bIndex] = 1;

  // Deduce the configuration for the N dimension. Start with the best workgroup
  // X size, and reduce by a factor of two each time.
  for (int64_t x = bestX; x >= 2; x >>= 1) {
    // Handle 4 elements per thread for the innermost dimension. We need this
    // for vectorized load.
    int64_t chosenTileSize = bestThreadN;
    if (dimN % (x * chosenTileSize) == 0) {
      workgroupSize[0] = x;
      workgroupTileSizes[nIndex] = x * chosenTileSize;
      threadTileSizes[nIndex] = chosenTileSize;
      residualThreads /= x;
      assert(residualTilingFactor % chosenTileSize == 0);
      residualTilingFactor /= chosenTileSize;
      break;
    }
  }
  if (workgroupTileSizes[nIndex] == 0) return success();

  // Deduce the configuration for the M dimension. Start with the best workgroup
  // Y size, and reduce by a factor of two each time.
  for (int64_t y = residualThreads; y >= 1; y >>= 1) {
    int64_t chosenTileSize = 0;
    // Reduce the thread tiling size by one each time. We read one row each
    // time; so it's fine to not be some power of two here.
    for (int64_t t = bestThreadM; t >= 1; --t) {
      if (dimM % (y * t) == 0) {
        chosenTileSize = t;
        break;
      }
    }
    if (chosenTileSize) {
      workgroupSize[1] = y;
      workgroupTileSizes[mIndex] = y * chosenTileSize;
      threadTileSizes[mIndex] = chosenTileSize;
      assert(residualTilingFactor > chosenTileSize);
      residualTilingFactor -= chosenTileSize;
      break;
    }
  }
  if (workgroupTileSizes[mIndex] == 0) return success();

  // Deduce the configuration for the K dimension. We need some power of two
  // here so that we can do vector load.
  for (int64_t t = llvm::PowerOf2Floor(residualTilingFactor); t >= 2; t >>= 1) {
    if (dimK % t == 0) {
      reductionTileSizes[kIndex] = t;
      break;
    }
  }
  if (reductionTileSizes[kIndex] == 0) return success();

  auto totalThreads =
      std::accumulate(workgroupSize.begin(), workgroupSize.end(), 1,
                      std::multiplies<int64_t>());
  LLVM_DEBUG({
    llvm::dbgs() << "total thread count = " << totalThreads << "\n";
    llvm::dbgs() << "subgroup size = " << subgroupSize << "\n";
  });
  auto pipeline =
      (useWorkgroupMemory && totalThreads > subgroupSize)
          ? IREE::Codegen::DispatchLoweringPassPipeline::
                SPIRVMatmulPromoteVectorize
          : IREE::Codegen::DispatchLoweringPassPipeline::SPIRVBaseVectorize;

  TileSizesListType tileSizes;
  workgroupTileSizes.resize(lastParallelDim + 1);
  threadTileSizes.resize(lastParallelDim + 1);
  tileSizes.push_back(workgroupTileSizes);
  tileSizes.push_back(threadTileSizes);
  tileSizes.push_back(reductionTileSizes);

  return setOpConfigAndEntryPointFnTranslation(
      op->getParentOfType<func::FuncOp>(), op, tileSizes, pipeline,
      workgroupSize);
}

}  // namespace detail

//===----------------------------------------------------------------------===//
// FFT Default Configuration
//===----------------------------------------------------------------------===//

static LogicalResult setFftOpConfig(spirv::ResourceLimitsAttr limits,
                                    IREE::LinalgExt::FftOp op) {
  LLVM_DEBUG(llvm::dbgs() << "trying to deduce config as fft...\n");
  const int subgroupSize = limits.getSubgroupSize();
  auto pipeline =
      IREE::Codegen::DispatchLoweringPassPipeline::SPIRVBaseDistribute;

  std::array<int64_t, 3> workgroupSize = {subgroupSize, 1, 1};

  SmallVector<utils::IteratorType> loopIteratorTypes =
      op.getLoopIteratorTypes();
  unsigned loopDepth = loopIteratorTypes.size();
  SmallVector<int64_t> workgroupTileSize(loopDepth, 0);

  // Tiling along partitioned loops with size 1.
  for (auto iteratorType : llvm::enumerate(loopIteratorTypes)) {
    if (iteratorType.value() == utils::IteratorType::parallel) {
      workgroupTileSize[iteratorType.index()] = 1;
    }
  }
  auto rank = op.getOperandRank();
  if (workgroupTileSize.size() >= rank && workgroupTileSize[rank - 1] != 0) {
    APInt value;
    if (matchPattern(op.getStage(), m_ConstantInt(&value))) {
      workgroupTileSize[rank - 1] = 1ll << value.getSExtValue();
    } else {
      op.emitError("non-constant stage might not work for fft op");
      return failure();
    }
  }
  TileSizesListType tileSizes = {workgroupTileSize};
  return setOpConfigAndEntryPointFnTranslation(
      op->getParentOfType<func::FuncOp>(), op, tileSizes, pipeline,
      workgroupSize);
}

//===----------------------------------------------------------------------===//
// Reduction Default Configuration
//===----------------------------------------------------------------------===//

/// Set the configuration for reductions that can be mapped to warp reductions.
static LogicalResult setReductionConfig(const spirv::TargetEnv &targetEnv,
                                        linalg::GenericOp op) {
  LLVM_DEBUG(llvm::dbgs() << "trying to deduce config as reduction...\n");
  if (op.hasDynamicShape()) return failure();
  // This pipeline eventually generates non-uniform group shuffle ops, which
  // requires special capability.
  if (!targetEnv.allows(spirv::Capability::GroupNonUniformShuffle))
    return failure();

  SmallVector<unsigned> reductionDims;
  op.getReductionDims(reductionDims);
  if (reductionDims.size() != 1 || reductionDims[0] != op.getNumLoops() - 1)
    return failure();
  if (op.getRegionOutputArgs().size() != 1) return failure();

  // Only support projected permutation for now. This could be extended to
  // projected permutated with broadcast.
  if (llvm::any_of(op.getInputOperands(), [&](OpOperand *input) {
        return !op.getMatchingIndexingMap(input).isProjectedPermutation();
      })) {
    return failure();
  }

  // Only support single combiner operations for now.
  SmallVector<Operation *, 4> combinerOps;
  if (!matchReduction(op.getRegionOutputArgs(), 0, combinerOps) ||
      combinerOps.size() != 1) {
    return failure();
  }

  const int subgroupSize = targetEnv.getResourceLimits().getSubgroupSize();
  Optional<int64_t> dimSize = op.getStaticLoopRanges()[reductionDims[0]];
  if (!dimSize || *dimSize % subgroupSize != 0) return failure();

  // Let each thread handle `vectorSize` elements.
  unsigned vectorSize = 4;
  while ((*dimSize / vectorSize) % subgroupSize != 0) vectorSize /= 2;

  std::array<int64_t, 3> workgroupSize = {*dimSize / vectorSize, 1, 1};
  if (workgroupSize[0] >
      targetEnv.getResourceLimits().getMaxComputeWorkgroupInvocations()) {
    return failure();
  }

  // Tile all the parallel dimension to 1.
  SmallVector<unsigned> partitionedLoops =
      cast<PartitionableLoopsInterface>(op.getOperation())
          .getPartitionableLoops(kNumMaxParallelDims);
  llvm::SmallDenseSet<unsigned, 4> partitionedLoopsSet;
  partitionedLoopsSet.insert(partitionedLoops.begin(), partitionedLoops.end());
  size_t numLoops = partitionedLoops.empty() ? 0 : partitionedLoops.back() + 1;
  SmallVector<int64_t, 4> workgroupTileSizes(numLoops, 1);

  TileSizesListType tileSizes;
  tileSizes.emplace_back(std::move(workgroupTileSizes));  // Workgroup level

  return setOpConfigAndEntryPointFnTranslation(
      op->getParentOfType<func::FuncOp>(), op, tileSizes,
      IREE::Codegen::DispatchLoweringPassPipeline::SPIRVSubgroupReduce,
      workgroupSize);
}

//===----------------------------------------------------------------------===//
// Everything Default Configuration
//===----------------------------------------------------------------------===//

static LogicalResult setDefaultOpConfig(spirv::ResourceLimitsAttr limits,
                                        Operation *op,
                                        bool allowVectorization = true) {
  LLVM_DEBUG(llvm::dbgs() << "trying to deduce as default op...\n");
  func::FuncOp funcOp = op->getParentOfType<func::FuncOp>();
  auto interfaceOp = cast<PartitionableLoopsInterface>(*op);
  auto partitionedLoops =
      interfaceOp.getPartitionableLoops(kNumMaxParallelDims);

  // Special case for not tiled ops.
  if (partitionedLoops.empty()) {
    // No tiled loops means we cannot tile (and distribute) at all. Use just one
    // single thread to run everything.
    auto pipeline =
        IREE::Codegen::DispatchLoweringPassPipeline::SPIRVBaseDistribute;
    std::array<int64_t, 3> workgroupSize = {1, 1, 1};
    return setOpConfigAndEntryPointFnTranslation(funcOp, op, {}, pipeline,
                                                 workgroupSize);
  }

  const int subgroupSize = limits.getSubgroupSize();
  const unsigned loopDepth = partitionedLoops.back() + 1;

  // Configurations we need to decide.
  std::array<int64_t, 3> workgroupSize;
  SmallVector<int64_t> workgroupTileSizes;
  SmallVector<int64_t> threadTileSizes;

  // Initialize the configuration.
  auto initConfiguration = [&]() {
    workgroupSize = {subgroupSize, 1, 1};
    workgroupTileSizes.resize(loopDepth, 0);
    threadTileSizes.resize(loopDepth, 0);

    // Initialize tiling along all partitioned loops with size 1.
    for (int64_t loopIndex : partitionedLoops) {
      workgroupTileSizes[loopIndex] = threadTileSizes[loopIndex] = 1;
    }
    // Override the innermost dimension to distribute to threads in a subgroup.
    workgroupTileSizes.back() = subgroupSize;
    threadTileSizes.back() = 1;
  };

  // Special case for non-linalg ops.
  auto linalgOp = dyn_cast<linalg::LinalgOp>(op);
  if (!linalgOp || linalgOp.getNumOutputs() != 1) {
    auto pipeline =
        IREE::Codegen::DispatchLoweringPassPipeline::SPIRVBaseDistribute;

    initConfiguration();
    TileSizesListType tileSizes;
    tileSizes.push_back(workgroupTileSizes);
    tileSizes.push_back(threadTileSizes);

    return setOpConfigAndEntryPointFnTranslation(funcOp, op, tileSizes,
                                                 pipeline, workgroupSize);
  }

  // Common case for all linalg ops.

  // The core idea is to distribute the partitioned loops to the workgroup
  // dimensions. The goal is to fill up the GPU as much as possible, which means
  // 1) distributing to as many threads as possible, and 2) avoid assigning too
  // many threads to handle out-of-bound elements (thus idle).

  // Returns true if the given `operand` has 32-bit element type.
  auto has32BitElementType = [](Value operand) {
    auto shapedType = operand.getType().dyn_cast<ShapedType>();
    Type elementType =
        (shapedType ? shapedType.getElementType() : operand.getType());
    return elementType.isa<FloatType>() || elementType.isInteger(32);
  };

  // Whether we can try to use the vectorization pipeline.
  SmallVector<int64_t, 4> loopBounds = linalgOp.getStaticLoopRanges();
  bool vectorizable =
      allowVectorization &&
      // The vectorization pipeline assumes tensor semantics for tiling.
      linalgOp.hasTensorSemantics() && !linalgOp.hasIndexSemantics() &&
      // Require all affine maps to be projected permutation so that we can
      // generate vector transfer ops.
      llvm::all_of(
          linalgOp.getIndexingMapsArray(),
          [](AffineMap map) { return map.isProjectedPermutation(); }) &&
      // TODO: Fix non-32-bit element type vectorization and remove this.
      llvm::all_of(linalgOp->getOperands(), has32BitElementType) &&
      llvm::none_of(loopBounds, ShapedType::isDynamic);

  // Distribute workload to the given `numThreads` by allowing a potental loss.
  auto distributeToThreads = [&](int64_t numThreads,
                                 Optional<int64_t> lossFactor = llvm::None) {
    LLVM_DEBUG(llvm::dbgs() << "\nLoss factor: " << lossFactor << "\n");
    initConfiguration();

    // Scan from the innermost shape dimension and try to deduce the
    // configuration for the corresponding GPU workgroup dimension.
    int64_t wgDim = 0;
    for (auto shapeDim : llvm::reverse(partitionedLoops)) {
      int64_t loopBound = loopBounds[shapeDim];
      // Skip dynamic dimensions.
      if (ShapedType::isDynamic(loopBound)) continue;

      // Try to find some power of two that can devide the current shape dim
      // size. This vector keeps the candidate tile sizes.
      SmallVector<int64_t, 8> candidates;

      // For the inner most workgroup dim, try to see if we can have 4
      // elements per thread. This enables vectorization.
      if (vectorizable && wgDim == 0 && !lossFactor) {
        candidates.push_back(4 * numThreads);
      }
      // Try all power of two numbers upto the subgroup size.
      for (unsigned i = numThreads; i >= 1; i >>= 1) {
        candidates.push_back(i);
      }
      LLVM_DEBUG({
        llvm::dbgs() << "Candidate tile sizes: [";
        llvm::interleaveComma(candidates, llvm::dbgs());
        llvm::dbgs() << "]\n";
      });

      for (int64_t candidate : candidates) {
        if (loopBound % candidate != 0) {
          if (!lossFactor) continue;
          // Skip this candidate if it causes many threads to be idle.
          int64_t idleThreads = candidate - (loopBound % candidate);
          if (idleThreads > candidate / *lossFactor) continue;
        }
        // If the workload is too small and we cannot distribute to more than 2
        // workgroups, try a smaller tile size to increase parallelism.
        if (partitionedLoops.size() == 1 && candidate > subgroupSize &&
            llvm::divideCeil(loopBound, candidate) <= 2) {
          continue;
        }

        // Found a suitable candidate. Try to let each thread handle 4
        // elements if this is the workgroup x dimension.
        workgroupTileSizes[shapeDim] = candidate;
        LLVM_DEBUG(llvm::dbgs() << "Chosen tile size: " << candidate << "\n");
        if (vectorizable && wgDim == 0 && !lossFactor && candidate % 4 == 0) {
          // Use size-1 vectors to increase parallelism if larger ones causes
          // idle threads in the subgroup.
          bool hasIdleThreads =
              partitionedLoops.size() == 1 && candidate <= subgroupSize;
          int vectorSize = hasIdleThreads ? 1 : 4;
          LLVM_DEBUG(llvm::dbgs() << "Use vector size: " << vectorSize << "\n");
          threadTileSizes[shapeDim] = vectorSize;
          workgroupSize[wgDim] = candidate / vectorSize;
          assert(numThreads % (candidate / vectorSize) == 0);
          numThreads /= candidate / vectorSize;
        } else {
          if (wgDim == 0) vectorizable = false;
          threadTileSizes[shapeDim] = 1;
          workgroupSize[wgDim] = candidate;
          assert(numThreads % candidate == 0);
          numThreads /= candidate;
        }
        assert(numThreads >= 1);
        break;
      }

      // Stop if we have distributed all threads.
      if (numThreads == 1) break;
      wgDim++;
    }
    return numThreads;
  };

  // First try to see if we can use up all threads without any loss.
  if (distributeToThreads(subgroupSize) != 1) {
    // Otherwise, allow larger and larger loss factor.

    // Threads for distribution. Use 32 at least.
    int64_t numThreads = std::max(subgroupSize, 32);
    // We can tolerate (1 / lossFactor) of threads in the workgroup to be idle.
    int64_t lossFactor = 32;

    for (; lossFactor >= 1; lossFactor >>= 1) {
      if (distributeToThreads(numThreads, lossFactor) == 1) break;
    }
  }

  auto pipeline =
      vectorizable
          ? IREE::Codegen::DispatchLoweringPassPipeline::SPIRVBaseVectorize
          : IREE::Codegen::DispatchLoweringPassPipeline::SPIRVBaseDistribute;

  TileSizesListType tileSizes;
  tileSizes.push_back(workgroupTileSizes);
  tileSizes.push_back(threadTileSizes);

  if (vectorizable) {
    // Try to tile all reductions by size 4 if possible. This gives us a chance
    // to perform vector4 load if an input has its innnermost dimension being
    // reduction. It also avoids generating too many instructions when unrolling
    // vector later. Similarly, also try to tile other untiled parallel
    // dimensions by 4 to avoid instruction bloat.
    SmallVector<int64_t> loopTileSizes(linalgOp.getNumLoops(), 0);
    for (const auto &it : llvm::enumerate(linalgOp.getIteratorTypesArray())) {
      auto i = it.index();
      if (loopBounds[i] % 4 != 0) continue;
      if (linalg::isReductionIterator(it.value()) ||
          workgroupTileSizes[i] == 0) {
        loopTileSizes[it.index()] = 4;
      }
    }
    if (llvm::any_of(loopTileSizes, [](int64_t s) { return s != 0; })) {
      tileSizes.push_back(loopTileSizes);
    }
  }

  return setOpConfigAndEntryPointFnTranslation(funcOp, op, tileSizes, pipeline,
                                               workgroupSize);
}

//===----------------------------------------------------------------------===//
// Configuration Dispatcher
//===----------------------------------------------------------------------===//

/// Sets the CodeGen configuration as attributes to the given `rootOp` if it's a
/// known Linalg matmul/convolution op with good configurations.
static LogicalResult setSPIRVOpConfig(const spirv::TargetEnv &targetEnv,
                                      func::FuncOp entryPointFn,
                                      Operation *rootOp) {
  if (IREE::Codegen::CompilationInfoAttr compilationInfo =
          getCompilationInfo(rootOp)) {
    // If the op already has a lowering configuration specified from the
    // original source by the user, then use it directly.
    return setUserConfig(entryPointFn, rootOp, compilationInfo);
  }

  LogicalResult result = success();
  // First try to find a proper CodeGen configuration to tile and vectorize for
  // the current target architecture.
  switch (targetEnv.getVendorID()) {
    case spirv::Vendor::AMD:
      result = detail::setAMDCodeGenConfig(targetEnv, rootOp);
      break;
    case spirv::Vendor::Apple:
      result = detail::setAppleCodeGenConfig(targetEnv, rootOp);
      break;
    case spirv::Vendor::ARM:
      result = detail::setMaliCodeGenConfig(targetEnv, rootOp);
      break;
    case spirv::Vendor::NVIDIA:
      result = detail::setNVIDIACodeGenConfig(targetEnv, rootOp);
      break;
    case spirv::Vendor::Qualcomm:
      result = detail::setAdrenoCodeGenConfig(targetEnv, rootOp);
      break;
    default:
      break;
  }

  if (failed(result)) return result;
  // Check whether there is actually a configuration found. If so, it's done.
  if (getLoweringConfig(rootOp)) return result;

  // Otherwise fallback to use a default configuration that tiles and
  // distributes/vectorizes.
  spirv::ResourceLimitsAttr limits = targetEnv.getResourceLimits();
  return TypeSwitch<Operation *, LogicalResult>(rootOp)
      .Case<linalg::BatchMatmulOp, linalg::MatmulOp>([limits](auto op) {
        // Try to tile and vectorize first. It's common to see 32 threads
        // per subgroup for GPUs.
        std::array<int64_t, 2> workgroupXY = {32, 2};
        std::array<int64_t, 3> threadMNK = {8, 8, 4};
        auto result = detail::setMatmulOpConfig(op, /*subgroupSize=*/32,
                                                workgroupXY, threadMNK);
        if (failed(result)) return result;
        if (getLoweringConfig(op)) return result;

        // If unsuccessful, try to tile and distribute.
        return setDefaultOpConfig(limits, op);
      })
      .Case<linalg::Conv2DNchwFchwOp, linalg::Conv2DNhwcHwcfOp,
            linalg::DepthwiseConv2DNhwcHwcOp>([limits](auto op) {
        // Try to tile and vectorize first. It's common to see 32 threads
        // per subgroup for GPUs.
        auto result = detail::setConvOpConfig(op, /*subgroupSize=*/32,
                                              /*bestTilingFactor=*/32);
        if (failed(result)) return result;
        if (getLoweringConfig(op)) return result;

        // If unsuccessful, try to tile and distribute.
        return setDefaultOpConfig(limits, op);
      })
      .Case<linalg::ConvolutionOpInterface>([limits](auto op) {
        // Other convolution/pooling op vectorization is not wired up.
        return setDefaultOpConfig(limits, op, /*allowVectorization=*/false);
      })
      .Case<linalg::GenericOp>([&](linalg::GenericOp op) {
        LLVM_DEBUG(llvm::dbgs() << "figuring configuration for generic op\n");
        if (succeeded(setReductionConfig(targetEnv, op))) return success();

        // If a generic op has reduction iterator types, it can be treated as a
        // root op for configuration as well. Use the default configuration,
        // which will mark it as a root.
        if (op.getNumLoops() != op.getNumParallelLoops()) {
          return setDefaultOpConfig(limits, op);
        }
        return success();
      })
      .Case<IREE::LinalgExt::FftOp>([limits](IREE::LinalgExt::FftOp op) {
        return setFftOpConfig(limits, op);
      })
      .Default([](Operation *) { return success(); });
};

//===----------------------------------------------------------------------===//
// Entry Point
//===----------------------------------------------------------------------===//

LogicalResult initSPIRVLaunchConfig(ModuleOp module) {
  llvm::StringMap<IREE::HAL::ExecutableExportOp> exportOps =
      getAllEntryPoints(module);
  spirv::TargetEnvAttr targetEnvAttr = getSPIRVTargetEnvAttr(module);
  if (!targetEnvAttr) {
    return module.emitOpError(
        "expected parent hal.executable.variant to have spirv.target_env "
        "attribute");
  }
  spirv::TargetEnv targetEnv(targetEnvAttr);
  spirv::ResourceLimitsAttr limits = targetEnv.getResourceLimits();

  for (auto funcOp : module.getOps<func::FuncOp>()) {
    auto exportOp = exportOps.lookup(funcOp.getName());
    if (!exportOp) continue;

    SmallVector<Operation *> computeOps;
    if (failed(getComputeOps(funcOp, computeOps))) {
      return funcOp.emitOpError("failed to get compute ops");
    }

    if (computeOps.empty()) {
      return funcOp.emitOpError(
          "unhandled translation of function without compute ops");
    }

    Operation *rootOperation = nullptr;
    // Try to find a configuration according to a matmul/convolution op and use
    // it as the root op.
    for (Operation *computeOp : computeOps) {
      if (failed(setSPIRVOpConfig(targetEnv, funcOp, computeOp)))
        return failure();

      // Check if the op configuration was set.
      if (!getLoweringConfig(computeOp)) continue;

      if (rootOperation) {
        return computeOp->emitOpError(
            "unhandled multiple roots in dispatch region");
      }
      rootOperation = computeOp;
    }

    if (!rootOperation) {
      // If there are still no root op, check for any linalg.generic op.
      Operation *computeOp = computeOps.back();
      if (failed(setDefaultOpConfig(limits, computeOp))) return failure();

      // Check if the op configuration was set.
      if (!getLoweringConfig(computeOp)) {
        return computeOp->emitOpError(
            "without known roots, the last compute operation in the tiled "
            "loop body is expected to be set as root");
      }
      rootOperation = computeOp;
    }

    // Propogate the `lowering_config` attribute to the other ops.
    // TODO(ravishankarm, antiagainst): This is a very specific use (and
    // fragile). In general, this should not be needed. Things are already tiled
    // and distributed. The rest of the compilation must be structured to either
    // use `TileAndFuse` or they are independent configurations that are
    // determined based on the op.
    IREE::Codegen::LoweringConfigAttr config = getLoweringConfig(rootOperation);
    for (auto op : computeOps) {
      if (op == rootOperation) continue;
      setLoweringConfig(op, config);
    }
  }
  return success();
}

}  // namespace iree_compiler
}  // namespace mlir<|MERGE_RESOLUTION|>--- conflicted
+++ resolved
@@ -209,11 +209,7 @@
   }
 
   auto pipeline =
-<<<<<<< HEAD
       IREE::Codegen::DispatchLoweringPassPipeline::SPIRVConvDirectVectorize;
-=======
-      IREE::Codegen::DispatchLoweringPassPipeline::SPIRVBaseVectorize;
->>>>>>> 05a8dd2e
   TileSizesListType tileSizes;
   tileSizes.push_back(workgroupTileSizes);
   tileSizes.push_back(threadTileSizes);
