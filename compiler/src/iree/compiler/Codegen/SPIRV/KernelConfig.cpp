--- conflicted
+++ resolved
@@ -201,17 +201,12 @@
     }
   }
 
-<<<<<<< HEAD
-  auto pipeline =
-      IREE::Codegen::DispatchLoweringPassPipeline::SPIRVConvDirectVectorize;
-=======
   SmallVector<int64_t> threadTileSizes(4, 0);
   for (int i = 1; i <= 3; ++i) {
     threadTileSizes[i] = workgroupTileSizes[i] / workgroupSize[3 - i];
   }
 
-  auto pipeline = CodeGenPipeline::SPIRVBaseVectorize;
->>>>>>> 956b9ba8
+  auto pipeline = CodeGenPipeline::SPIRVConvDirectVectorize;
   TileSizesListType tileSizes;
   tileSizes.push_back(workgroupTileSizes);
   tileSizes.push_back(threadTileSizes);
